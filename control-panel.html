--- conflicted
+++ resolved
@@ -8,15 +8,11 @@
     <script>window.location.href = 'control-panel-v3.html';</script>
     <link href="https://fonts.googleapis.com/css2?family=Space+Mono:wght@400;700&display=swap" rel="stylesheet">
     <link href="css/control-panel.css" rel="stylesheet">
+    <link href="css/control-panel-compact.css" rel="stylesheet">
     <link href="css/control-panel-visual-effects.css" rel="stylesheet">
-<<<<<<< HEAD
-    <link href="css/control-panel-layout-map.css" rel="stylesheet">
-</head>
-=======
     <link href="css/control-panel-optimized-v2.css" rel="stylesheet">
     <link href="css/control-panel-cleanup.css" rel="stylesheet">
     <link href="css/control-panel-grid-fix.css" rel="stylesheet">
->>>>>>> 1d64ebd9
 <body>
     <div class="control-panel">
         <!-- Matrix Enterprise Control Header -->
@@ -43,59 +39,30 @@
                 </div>
             </div>
 
-            <!-- Unified System Controls: Performance Metrics + Action Buttons + Performance Modes -->
-            <div class="matrix-section cp-system-controls">
-                <!-- Performance Metrics -->
-                <div class="cp-metrics">
-                    <div class="metrics-title">PERFORMANCE.METRICS</div>
-                    <div class="metrics-grid">
-                        <div class="metric-cell">
-                            <div class="metric-label">FPS</div>
-                            <div id="fpsCounter" class="metric-value">--</div>
-                            <div class="metric-bar"><span class="bar-fill fps-bar"></span></div>
-                        </div>
-                        <div class="metric-cell">
-                            <div class="metric-label">MEM</div>
-                            <div id="memoryUsage" class="metric-value">--</div>
-                            <div class="metric-bar"><span class="bar-fill mem-bar"></span></div>
-                        </div>
-                        <div class="metric-cell">
-                            <div class="metric-label">DOM</div>
-                            <div id="domNodes" class="metric-value">--</div>
-                            <div class="metric-bar"><span class="bar-fill dom-bar"></span></div>
-                        </div>
-                        <div class="metric-cell">
-                            <div class="metric-label">FX</div>
-                            <div id="activeEffects" class="metric-value">0</div>
-                            <div class="metric-bar"><span class="bar-fill fx-bar"></span></div>
-                        </div>
-                    </div>
-                </div>
-
-                <!-- Performance Modes -->
-                <div class="cp-modes" role="group" aria-label="Performance Modes">
-                    <button class="mode-btn" data-mode="low" title="Low Performance" aria-label="Switch to Low Performance Mode">[L]</button>
-                    <button class="mode-btn active" data-mode="auto" title="Auto Performance" aria-label="Switch to Auto Performance Mode">[A]</button>
-                    <button class="mode-btn" data-mode="high" title="High Performance" aria-label="Switch to High Performance Mode">[H]</button>
-                </div>
-
-                <!-- System Action Controls -->
-                <div class="cp-actions">
-                    <button class="matrix-control-btn kill-btn" id="emergencyStop" title="Emergency Kill" aria-label="Emergency Stop All Effects">
-                        <span class="btn-glyph">☠</span>
-                        <span class="btn-label">KILL</span>
-                        <span class="btn-code">[ESC]</span>
-                    </button>
-                    <button class="matrix-control-btn reset-btn" id="systemReset" title="System Reset" aria-label="Reset System to Default State">
-                        <span class="btn-glyph">↻</span>
-                        <span class="btn-label">RESET</span>
-                        <span class="btn-code">[RST]</span>
-                    </button>
-                    <button class="matrix-control-btn reload-btn" id="systemReload" title="Full Reload" aria-label="Reload Entire System">
-                        <span class="btn-glyph">⟳</span>
-                        <span class="btn-label">RELOAD</span>
-                        <span class="btn-code">[RLD]</span>
-                    </button>
+            <!-- Performance Metrics Grid -->
+            <div class="matrix-section matrix-performance">
+                <div class="metrics-title">PERFORMANCE.METRICS</div>
+                <div class="metrics-grid">
+                    <div class="metric-cell">
+                        <div class="metric-label">FPS</div>
+                        <div id="fpsCounter" class="metric-value">--</div>
+                        <div class="metric-bar"><span class="bar-fill fps-bar"></span></div>
+                    </div>
+                    <div class="metric-cell">
+                        <div class="metric-label">MEM</div>
+                        <div id="memoryUsage" class="metric-value">--</div>
+                        <div class="metric-bar"><span class="bar-fill mem-bar"></span></div>
+                    </div>
+                    <div class="metric-cell">
+                        <div class="metric-label">DOM</div>
+                        <div id="domNodes" class="metric-value">--</div>
+                        <div class="metric-bar"><span class="bar-fill dom-bar"></span></div>
+                    </div>
+                    <div class="metric-cell">
+                        <div class="metric-label">FX</div>
+                        <div id="activeEffects" class="metric-value">0</div>
+                        <div class="metric-bar"><span class="bar-fill fx-bar"></span></div>
+                    </div>
                 </div>
             </div>
 
@@ -131,35 +98,13 @@
             <!-- Connection Status -->
             <div class="matrix-section matrix-connection">
                 <div class="connection-title">LINK.STATUS</div>
-                <div class="cp-link-status" aria-live="polite" aria-atomic="true">
-                    <!-- Connection Indicator -->
+                <div class="connection-container" id="connectionStatus">
                     <div class="connection-indicator">
                         <span class="status-dot"></span>
                         <span class="status-wave"></span>
                     </div>
-                    
-                    <!-- Status Text -->
-                    <div class="connection-status-text">
+                    <div class="connection-text">
                         <span class="status-text">OFFLINE</span>
-<<<<<<< HEAD
-                    </div>
-                    
-                    <!-- Uptime Display -->
-                    <div class="uptime-display">
-                        <span class="uptime-label">UPTIME:</span>
-                        <span id="systemUptime">00:00:00</span>
-                    </div>
-                    
-                    <!-- BPM Display -->
-                    <div class="bpm-display">
-                        <span class="bpm-label">BPM:</span>
-                        <span class="bpm-value">120</span>
-                    </div>
-                    
-                    <!-- TAP Tempo -->
-                    <button class="tap-btn" id="tapBPM" aria-label="Tap to set BPM">TAP</button>
-                </div>
-=======
                         <div class="uptime-display">
                             <span class="uptime-label">UP:</span>
                             <span id="systemUptime">00:00:00</span>
@@ -224,29 +169,22 @@
                 </div>
             </section>
 
->>>>>>> 1d64ebd9
-
-                <!-- Tempo Controls -->
-                <div class="tempo-controls">
-                    <div class="tempo-row">
+
+            <!-- Animation Speed -->
+            <section class="control-section speed-control section section--tempo">
+                <h2>TEMPO</h2>
+                <div class="slider-group">
+                    <div class="slider-container">
                         <label>GLOBAL SPEED</label>
-                        <input type="range" class="control-slider" id="speedSlider" min="10" max="200" value="100" aria-label="Global animation speed">
-                        <span class="tempo-val" id="tempoSpeedVal" aria-live="polite">100%</span>
-                    </div>
-                    <div class="tempo-row">
+                        <input type="range" class="control-slider" id="speedSlider" min="10" max="200" value="100">
+                        <span class="slider-value">100%</span>
+                    </div>
+                    <div class="slider-container">
                         <label>PHASE DURATION</label>
-                        <input type="range" class="control-slider" id="phaseDurationSlider" min="5" max="60" value="30" aria-label="Phase duration in seconds">
-                        <span class="tempo-val" id="tempoPhaseVal" aria-live="polite">30s</span>
-                    </div>
-                </div>
-<<<<<<< HEAD
-            </div>
-
-        </header>
-
-        <!-- Main Control Grid -->
-        <div class="cp-main-grid">
-=======
+                        <input type="range" class="control-slider" id="phaseDurationSlider" min="5" max="60" value="30">
+                        <span class="slider-value">30s</span>
+                    </div>
+                </div>
                 <div class="bpm-display">
                     <label>BPM TAP</label>
                     <button class="tap-btn" id="tapBPM">TAP</button>
@@ -254,10 +192,9 @@
                 </div>
             </section>
 
->>>>>>> 1d64ebd9
-
-            <!-- TRIGGER FX - PRIMARY PANEL (Highest Priority) -->
-            <section class="control-section trigger-control section section--triggers cp-panel cp-panel--trigger-fx">
+
+            <!-- Special Effects Triggers -->
+            <section class="control-section trigger-control section section--triggers">
                 <h2>TRIGGER FX</h2>
                 <div class="trigger-grid">
                     <button class="trigger-btn" data-effect="strobe">STROBE</button>
@@ -286,35 +223,17 @@
                 </div>
             </section>
 
-            <!-- ANIMATION SYSTEM - Secondary Priority -->
-            <section class="control-section section section--animation cp-panel cp-panel--animation">
+            <!-- Anime.js Controls -->
+            <section class="control-section section section--animation">
                 <h2>ANIMATION SYSTEM</h2>
 
                 <div class="animation-grid">
-<<<<<<< HEAD
-                    <!-- Compact Head: Status + Controls -->
-                    <div class="animation-head">
-                        <div class="anime-status-panel animation-status">
-                            <div class="monitor-stat">
-                                <label>SYSTEM STATUS</label>
-                                <span id="animeStatus" class="status-display">DISABLED</span>
-                            </div>
-                        </div>
-                        <div class="anime-system-controls animation-sys">
-                            <h3>System Control</h3>
-                            <div class="system-control-grid">
-                                <button class="system-btn enable" id="animeEnable">ENABLE</button>
-                                <button class="system-btn disable" id="animeDisable">DISABLE</button>
-                                <button class="system-btn kill" id="animeKill">EMERGENCY STOP</button>
-                            </div>
-=======
                     <!-- System Controls - Compact -->
                     <div class="anime-system-controls animation-sys">
                         <div class="system-control-grid system-control-grid--compact">
                             <button class="system-btn system-btn--compact enable" id="animeEnable">ENABLE</button>
                             <button class="system-btn system-btn--compact disable" id="animeDisable">DISABLE</button>
                             <button class="system-btn system-btn--compact kill" id="animeKill">STOP</button>
->>>>>>> 1d64ebd9
                         </div>
                     </div>
 
@@ -377,175 +296,123 @@
                 </div>
             </section>
 
-            <!-- VISUAL EFFECTS & LAYERS - Secondary Priority -->
-            <section class="control-section effects-layers-control section section--ve-layers cp-panel cp-panel--visual">
+            <!-- Visual Effects & Layers Control -->
+            <section class="control-section effects-layers-control section section--ve-layers">
                 <h2>VISUAL EFFECTS & LAYERS</h2>
 
-                <div class="ve-layout">
-                    <!-- Left: Effect controls (core + lottie) -->
-                    <div class="ve-effects">
-                        <!-- Master Controls (sticky inside left column) -->
-                        <div class="master-controls master-controls--inline">
-                            <button class="master-btn" id="toggleAllEffects">TOGGLE ALL EFFECTS</button>
-                            <button class="master-btn" id="resetVisuals">RESET VISUALS</button>
-                        </div>
-
-                        <!-- Core Effect Toggles -->
-                        <div class="effect-toggles">
-                            <h3>Core Effects</h3>
-                            <fieldset class="ve-group">
-                                <legend>Motion & Fields</legend>
-                                <div class="toggle-grid">
-                                    <div class="toggle-item">
-                                        <label>Particle System</label>
-                                        <button class="effect-toggle-btn" data-effect="particles" data-state="on">ON</button>
-                                    </div>
-                                    <div class="toggle-item">
-                                        <label>Plasma Field</label>
-                                        <button class="effect-toggle-btn" data-effect="plasma" data-state="on">ON</button>
-                                    </div>
-                                    <div class="toggle-item">
-                                        <label>Strobe Circles</label>
-                                        <button class="effect-toggle-btn" data-effect="strobeCircles" data-state="off">OFF</button>
-                                    </div>
-                                    <div class="toggle-item">
-                                        <label>Cyber Grid</label>
-                                        <button class="effect-toggle-btn" data-effect="cyberGrid" data-state="on">ON</button>
-                                    </div>
-                                </div>
-                            </fieldset>
-
-                            <fieldset class="ve-group" style="margin-top:8px;">
-                                <legend>Image & Color</legend>
-                                <div class="toggle-grid">
-                                    <div class="toggle-item">
-                                        <label>RGB Split</label>
-                                        <button class="effect-toggle-btn" data-effect="rgbSplit" data-state="off">OFF</button>
-                                    </div>
-                                    <div class="toggle-item">
-                                        <label>Chromatic Aberration</label>
-                                        <button class="effect-toggle-btn" data-effect="chromatic" data-state="off">OFF</button>
-                                    </div>
-                                    <div class="toggle-item">
-                                        <label>Chromatic Pulse</label>
-                                        <button class="effect-toggle-btn" data-effect="chromaticPulse" data-state="off">OFF</button>
-                                    </div>
-                                    <div class="toggle-item">
-                                        <label>Scan Lines</label>
-                                        <button class="effect-toggle-btn" data-effect="scanlines" data-state="off">OFF</button>
-                                    </div>
-                                </div>
-                            </fieldset>
-
-                            <fieldset class="ve-group" style="margin-top:8px;">
-                                <legend>Overlays</legend>
-                                <div class="toggle-grid">
-                                    <div class="toggle-item">
-                                        <label>Holographic Scan</label>
-                                        <button class="effect-toggle-btn" data-effect="holographic" data-state="on">ON</button>
-                                    </div>
-                                    <div class="toggle-item">
-                                        <label>Data Streams</label>
-                                        <button class="effect-toggle-btn" data-effect="dataStreams" data-state="on">ON</button>
-                                    </div>
-                                    <div class="toggle-item">
-                                        <label>Digital Noise</label>
-                                        <button class="effect-toggle-btn" data-effect="noise" data-state="on">ON</button>
-                                    </div>
-                                    <div class="toggle-item">
-                                        <label>Vignette</label>
-                                        <button class="effect-toggle-btn" data-effect="vignette" data-state="on">ON</button>
-                                    </div>
-                                    <div class="toggle-item">
-                                        <label>Film Grain</label>
-                                        <button class="effect-toggle-btn" data-effect="filmgrain" data-state="off">OFF</button>
-                                    </div>
-                                    <div class="toggle-item">
-                                        <label>Aurora</label>
-                                        <button class="effect-toggle-btn" data-effect="aurora" data-state="off">OFF</button>
-                                    </div>
-                                    <div class="toggle-item">
-                                        <label>Neon Rings</label>
-                                        <button class="effect-toggle-btn" data-effect="neonRings" data-state="off">OFF</button>
-                                    </div>
-                                    <div class="toggle-item">
-                                        <label>Circuit Grid</label>
-                                        <button class="effect-toggle-btn" data-effect="circuitGrid" data-state="off">OFF</button>
-                                    </div>
-                                </div>
-                            </fieldset>
-                        </div>
-
-                        <!-- Lottie Effects (buttons injected here if present) -->
-                        <div class="lottie-effects" id="lottieEffects">
-                            <h3>Lottie Effects</h3>
-                            <div class="toggle-grid"></div>
-                        </div>
-                    </div>
-
-                    <!-- Right: Layer visibility with master toggle -->
-                    <div class="ve-layers-col">
-                        <div class="layer-controls">
-                            <h3>Layer Visibility</h3>
-                            <div class="toggle-grid">
-                                <div class="toggle-item">
-                                    <label>Background Layer</label>
-                                    <button class="layer-toggle-btn" data-layer="background" data-state="on">ON</button>
-                                </div>
-                                <div class="toggle-item">
-                                    <label>Matrix Rain</label>
-                                    <button class="layer-toggle-btn" data-layer="matrix-rain" data-state="on">ON</button>
-                                </div>
-                                <div class="toggle-item">
-                                    <label>Logo Layer</label>
-                                    <button class="layer-toggle-btn" data-layer="logo" data-state="on">ON</button>
-                                </div>
-                                <div class="toggle-item">
-                                    <label>Text Elements</label>
-                                    <button class="layer-toggle-btn" data-layer="text" data-state="on">ON</button>
-                                </div>
-                                <div class="toggle-item">
-                                    <label>Overlay Effects</label>
-                                    <button class="layer-toggle-btn" data-layer="overlay" data-state="on">ON</button>
-                                </div>
-                                <div class="toggle-item">
-                                    <label>Debug Info</label>
-                                    <button class="layer-toggle-btn" data-layer="debug" data-state="off">OFF</button>
-                                </div>
-                            </div>
-                        </div>
-                        <div class="master-controls master-controls--stacked">
-                            <button class="master-btn" id="toggleAllLayers">TOGGLE ALL LAYERS</button>
-                        </div>
-                    </div>
+                <!-- Effect Toggles -->
+                <div class="effect-toggles">
+                    <h3>Effect Controls</h3>
+                    <div class="toggle-grid">
+                        <div class="toggle-item">
+                            <label>Holographic Scan</label>
+                            <button class="effect-toggle-btn" data-effect="holographic" data-state="on">ON</button>
+                        </div>
+                        <div class="toggle-item">
+                            <label>Data Streams</label>
+                            <button class="effect-toggle-btn" data-effect="dataStreams" data-state="on">ON</button>
+                        </div>
+                        <div class="toggle-item">
+                            <label>Strobe Circles</label>
+                            <button class="effect-toggle-btn" data-effect="strobeCircles" data-state="off">OFF</button>
+                        </div>
+                        <div class="toggle-item">
+                            <label>Plasma Field</label>
+                            <button class="effect-toggle-btn" data-effect="plasma" data-state="on">ON</button>
+                        </div>
+                        <div class="toggle-item">
+                            <label>Particle System</label>
+                            <button class="effect-toggle-btn" data-effect="particles" data-state="on">ON</button>
+                        </div>
+                        <div class="toggle-item">
+                            <label>Digital Noise</label>
+                            <button class="effect-toggle-btn" data-effect="noise" data-state="on">ON</button>
+                        </div>
+                        <div class="toggle-item">
+                            <label>Cyber Grid</label>
+                            <button class="effect-toggle-btn" data-effect="cyberGrid" data-state="on">ON</button>
+                        </div>
+                        <div class="toggle-item">
+                            <label>RGB Split</label>
+                            <button class="effect-toggle-btn" data-effect="rgbSplit" data-state="off">OFF</button>
+                        </div>
+                        <div class="toggle-item">
+                            <label>Chromatic Aberration</label>
+                            <button class="effect-toggle-btn" data-effect="chromatic" data-state="off">OFF</button>
+                        </div>
+                        <div class="toggle-item">
+                            <label>Scan Lines</label>
+                            <button class="effect-toggle-btn" data-effect="scanlines" data-state="off">OFF</button>
+                        </div>
+                        <div class="toggle-item">
+                            <label>Vignette</label>
+                            <button class="effect-toggle-btn" data-effect="vignette" data-state="on">ON</button>
+                        </div>
+                        <div class="toggle-item">
+                            <label>Film Grain</label>
+                            <button class="effect-toggle-btn" data-effect="filmgrain" data-state="off">OFF</button>
+                        </div>
+                        <div class="toggle-item">
+                            <label>Aurora</label>
+                            <button class="effect-toggle-btn" data-effect="aurora" data-state="off">OFF</button>
+                        </div>
+                        <div class="toggle-item">
+                            <label>Neon Rings</label>
+                            <button class="effect-toggle-btn" data-effect="neonRings" data-state="off">OFF</button>
+                        </div>
+                        <div class="toggle-item">
+                            <label>Circuit Grid</label>
+                            <button class="effect-toggle-btn" data-effect="circuitGrid" data-state="off">OFF</button>
+                        </div>
+                        <div class="toggle-item">
+                            <label>Chromatic Pulse</label>
+                            <button class="effect-toggle-btn" data-effect="chromaticPulse" data-state="off">OFF</button>
+                        </div>
+                    </div>
+                </div>
+
+                <!-- Layer Controls -->
+                <div class="layer-controls">
+                    <h3>Layer Visibility</h3>
+                    <div class="toggle-grid">
+                        <div class="toggle-item">
+                            <label>Background Layer</label>
+                            <button class="layer-toggle-btn" data-layer="background" data-state="on">ON</button>
+                        </div>
+                        <div class="toggle-item">
+                            <label>Matrix Rain</label>
+                            <button class="layer-toggle-btn" data-layer="matrix-rain" data-state="on">ON</button>
+                        </div>
+                        <div class="toggle-item">
+                            <label>Logo Layer</label>
+                            <button class="layer-toggle-btn" data-layer="logo" data-state="on">ON</button>
+                        </div>
+                        <div class="toggle-item">
+                            <label>Text Elements</label>
+                            <button class="layer-toggle-btn" data-layer="text" data-state="on">ON</button>
+                        </div>
+                        <div class="toggle-item">
+                            <label>Overlay Effects</label>
+                            <button class="layer-toggle-btn" data-layer="overlay" data-state="on">ON</button>
+                        </div>
+                        <div class="toggle-item">
+                            <label>Debug Info</label>
+                            <button class="layer-toggle-btn" data-layer="debug" data-state="off">OFF</button>
+                        </div>
+                    </div>
+                </div>
+
+                <!-- Master Controls -->
+                <div class="master-controls">
+                    <button class="master-btn" id="toggleAllEffects">TOGGLE ALL EFFECTS</button>
+                    <button class="master-btn" id="toggleAllLayers">TOGGLE ALL LAYERS</button>
+                    <button class="master-btn" id="resetVisuals">RESET VISUALS</button>
                 </div>
             </section>
 
-            <!-- SCENE SELECT - Lowest Priority (Minimal Footprint) -->
-            <section class="control-section scene-control section section--scenes cp-panel cp-panel--scene">
-                <h2>SCENE SELECT</h2>
-                <div class="scene-grid">
-                    <button class="scene-btn" data-scene="intense">INTENSE</button>
-                    <button class="scene-btn" data-scene="calm">CALM</button>
-                    <button class="scene-btn" data-scene="glitch">GLITCH</button>
-                    <button class="scene-btn" data-scene="techno">TECHNO</button>
-                    <button class="scene-btn" data-scene="matrix">MATRIX</button>
-                    <button class="scene-btn" data-scene="minimal">MINIMAL</button>
-                    <button class="scene-btn" data-scene="chaotic">CHAOTIC</button>
-                    <button class="scene-btn" data-scene="retro">RETRO</button>
-                    <button class="scene-btn" data-scene="vaporwave">VAPORWAVE</button>
-                    <button class="scene-btn" data-scene="cyberpunk">CYBERPUNK</button>
-                    <button class="scene-btn" data-scene="neon">NEON</button>
-                    <button class="scene-btn" data-scene="aurora">AURORA</button>
-                    <button class="scene-btn" data-scene="sunset">SUNSET</button>
-                    <button class="scene-btn" data-scene="ocean">OCEAN</button>
-                    <button class="scene-btn" data-scene="forest">FOREST</button>
-                    <button class="scene-btn" data-scene="fire">FIRE</button>
-                    <button class="scene-btn" data-scene="ice">ICE</button>
-                    <button class="scene-btn" data-scene="galaxy">GALAXY</button>
-                    <button class="scene-btn scene-auto" data-scene="auto">AUTO</button>
-                </div>
-            </section>
+            <!-- REMOVED: Presets component (not needed) -->
+
+            <!-- Performance monitor integrated into header -->
         </div>
 
         <!-- REMOVED: Timeline/Sequencer component (not needed for now) -->
@@ -564,8 +431,5 @@
         // Live preview client
         import './js/preview-client.js';
     </script>
-    
-    <!-- Layout shim for reorganized control panel -->
-    <script src="./js/control-panel-layout-shim.js"></script>
 </body>
 </html>